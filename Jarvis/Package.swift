--- conflicted
+++ resolved
@@ -30,9 +30,7 @@
                 .product(name: "Crypto", package: "swift-crypto"),
                 .product(name: "SQLite", package: "SQLite.swift")
             ],
-<<<<<<< HEAD
             path: "Sources/AppModule" // Ensure this matches your folder layout
-=======
             path: "Sources/App",
             sources: [
                 ".", // only files in Sources/App (not subdirectories unless you want them)
@@ -48,7 +46,6 @@
             sources: [
                 "." // only files directly in Tests/JarvisTests
             ]
->>>>>>> 7760d033
         )
     ]
 )